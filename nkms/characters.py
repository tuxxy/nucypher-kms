--- conflicted
+++ resolved
@@ -10,10 +10,7 @@
 from typing import Dict
 from typing import Union, List
 
-<<<<<<< HEAD
 from nkms.config.config import KMSConfig
-=======
->>>>>>> 3faaee10
 from constant_sorrow import constants, default_constant_splitter
 from nkms.crypto.api import secure_random, keccak_digest
 from nkms.crypto.constants import PUBLIC_KEY_LENGTH
@@ -24,13 +21,10 @@
 from nkms.network import blockchain_client
 from nkms.network.protocols import dht_value_splitter
 from nkms.network.server import NuCypherDHTServer, NuCypherSeedOnlyDHTServer, ProxyRESTServer
-<<<<<<< HEAD
 from nkms.policy.constants import NOT_FROM_ALICE, NON_PAYMENT
 
 from nkms_eth.actors import PolicyAuthor
 
-=======
->>>>>>> 3faaee10
 from umbral import pre
 from umbral.keys import UmbralPublicKey
 from nkms.crypto.signature import Signature
@@ -46,11 +40,7 @@
     _stamp = None
 
     def __init__(self, attach_server=True, crypto_power: CryptoPower = None,
-<<<<<<< HEAD
                  crypto_power_ups=None, is_me=True, config: KMSConfig=None) -> None:
-=======
-                 crypto_power_ups=None, is_me=True) -> None:
->>>>>>> 3faaee10
         """
         :param attach_server:  Whether to attach a Server when this Character is
             born.
@@ -252,16 +242,6 @@
             cleartext = constants.NO_DECRYPTION_PERFORMED
 
         if signature and signature_from_kit:
-<<<<<<< HEAD
-            if not signature != signature_from_kit:
-                raise ValueError(
-                    "The MessageKit has a Signature, but it's not the same one you provided.  Something's up.")
-        else:
-            best_signature = signature or signature_from_kit
-
-        if best_signature:
-            is_valid = best_signature.verify(message, alice_pubkey)
-=======
             if signature != signature_from_kit:
                 raise ValueError(
                     "The MessageKit has a Signature, but it's not the same one you provided.  Something's up.")
@@ -270,7 +250,6 @@
 
         if signature_to_use:
             is_valid = signature_to_use.verify(message, alice_pubkey)
->>>>>>> 3faaee10
         else:
             # Meh, we didn't even get a signature.  Not much we can do.
             is_valid = False
@@ -596,11 +575,7 @@
     def interface_dht_value(self):
         signature = self.stamp(self.interface_hrac())
         return (
-<<<<<<< HEAD
-                BYTESTRING_IS_URSULA_IFACE_INFO + signature + self.stamp + self.interface_hrac()
-=======
                 constants.BYTESTRING_IS_URSULA_IFACE_INFO + signature + self.stamp + self.interface_hrac()
->>>>>>> 3faaee10
                 + msgpack.dumps(self.dht_interface_info())
         )
 
