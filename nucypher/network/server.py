"""
This file is part of nucypher.

nucypher is free software: you can redistribute it and/or modify
it under the terms of the GNU General Public License as published by
the Free Software Foundation, either version 3 of the License, or
(at your option) any later version.

nucypher is distributed in the hope that it will be useful,
but WITHOUT ANY WARRANTY; without even the implied warranty of
MERCHANTABILITY or FITNESS FOR A PARTICULAR PURPOSE.  See the
GNU General Public License for more details.

You should have received a copy of the GNU General Public License
along with nucypher.  If not, see <https://www.gnu.org/licenses/>.
"""


import binascii
import os
from typing import Callable

from twisted.logger import Logger

from apistar import Route, App
from apistar.http import Response, Request, QueryParams
from bytestring_splitter import VariableLengthBytestring
from constant_sorrow import constants
from constant_sorrow.constants import GLOBAL_DOMAIN
from hendrix.experience import crosstown_traffic
from nucypher.config.storages import ForgetfulNodeStorage
from nucypher.crypto.signing import SignatureStamp
from nucypher.network.middleware import RestMiddleware
from umbral import pre
from umbral.fragments import KFrag
from umbral.keys import UmbralPublicKey

from nucypher.crypto.api import keccak_digest
from nucypher.crypto.kits import UmbralMessageKit
from nucypher.crypto.powers import SigningPower, KeyPairBasedPower, PowerUpError
from nucypher.crypto.signing import InvalidSignature
from nucypher.keystore.keypairs import HostingKeypair
from nucypher.keystore.keystore import NotFound
from nucypher.keystore.threading import ThreadedSession
from nucypher.network import LEARNING_LOOP_VERSION
from nucypher.network.protocols import InterfaceInfo
from jinja2 import Template, TemplateError

HERE = BASE_DIR = os.path.abspath(os.path.dirname(__file__))
TEMPLATES_DIR = os.path.join(HERE, "templates")


class ProxyRESTServer:
<<<<<<< HEAD
    log = Logger("characters")
    SERVER_VERSION = LEARNING_LOOP_VERSION
=======
    log = Logger("proxy-server")
>>>>>>> 164d4998

    def __init__(self,
                 rest_host: str,
                 rest_port: int,
                 hosting_power = None,
                 routes: 'ProxyRESTRoutes' = None,
                 ) -> None:

        self.routes = routes
        self.rest_interface = InterfaceInfo(host=rest_host, port=rest_port)
        if routes:  # if is me
            self.rest_app = routes.rest_app
            self.db_filepath = routes.db_filepath
        else:
            self.rest_app = constants.PUBLIC_ONLY

        self.__hosting_power = hosting_power

    def rest_url(self):
        return "{}:{}".format(self.rest_interface.host, self.rest_interface.port)


class ProxyRESTRoutes:
    log = Logger("proxy-routes")

    def __init__(self,
<<<<<<< HEAD
                 db_name,
                 db_filepath,
                 network_middleware,
                 federated_only,
                 treasure_map_tracker,
                 node_tracker,
                 node_bytes_caster,
                 work_order_tracker,
                 node_recorder,
                 stamp,
                 verifier,
                 suspicious_activity_tracker,
                 certificate_dir,
                 serving_domains,
=======
                 db_filepath: str,
                 network_middleware: RestMiddleware,
                 federated_only: bool,
                 treasure_map_tracker: dict,
                 node_tracker: 'FleetStateTracker',
                 node_bytes_caster: Callable,
                 work_order_tracker: list,
                 node_recorder: Callable,
                 stamp: SignatureStamp,
                 verifier: Callable,
                 suspicious_activity_tracker: dict,
>>>>>>> 164d4998
                 ) -> None:

        self.network_middleware = network_middleware
        self.federated_only = federated_only
        self.datastore = None

        self.__forgetful_node_storage = ForgetfulNodeStorage(federated_only=federated_only)

        self._treasure_map_tracker = treasure_map_tracker
        self._work_order_tracker = work_order_tracker
        self._node_tracker = node_tracker
        self._node_bytes_caster = node_bytes_caster
        self._node_recorder = node_recorder
        self._stamp = stamp
        self._verifier = verifier
        self._suspicious_activity_tracker = suspicious_activity_tracker
<<<<<<< HEAD
        self._certificate_dir = certificate_dir
        self.serving_domains = serving_domains
        self.datastore = None
=======
>>>>>>> 164d4998

        routes = [
            Route('/kFrag/{id_as_hex}',
                  'POST',
                  self.set_policy),
            Route('/kFrag/{id_as_hex}/reencrypt',
                  'POST',
                  self.reencrypt_via_rest),
            Route('/kFrag/{id_as_hex}',
                  'DELETE',
                  self.revoke_arrangement),
            Route('/public_information', 'GET',
                  self.public_information),
            Route('/node_metadata', 'GET',
                  self.all_known_nodes),
            Route('/node_metadata', 'POST',
                  self.node_metadata_exchange),
            Route('/consider_arrangement',
                  'POST',
                  self.consider_arrangement),
            Route('/treasure_map/{treasure_map_id}',
                  'GET',
                  self.provide_treasure_map),
            Route('/status',
                  'GET',
                  self.status),
            Route('/treasure_map/{treasure_map_id}',
                  'POST',
                  self.receive_treasure_map),
        ]

        self.rest_app = App(routes=routes)
        self.db_filepath = db_filepath

        from nucypher.keystore import keystore
        from nucypher.keystore.db import Base
        from sqlalchemy.engine import create_engine

        self.log.info("Starting datastore {}".format(self.db_filepath))

        # See: https://docs.sqlalchemy.org/en/rel_0_9/dialects/sqlite.html#connect-strings
        db_filepath = (self.db_filepath or '')      # Capture None
        engine = create_engine('sqlite:///{}'.format(db_filepath))

        Base.metadata.create_all(engine)
        self.datastore = keystore.KeyStore(engine)
        self.db_engine = engine

        from nucypher.characters.lawful import Alice, Ursula
        self._alice_class = Alice
        self._node_class = Ursula

        with open(os.path.join(TEMPLATES_DIR, "basic_status.j2"), "r") as f:
            _status_template_content = f.read()
        self._status_template = Template(_status_template_content)

    def public_information(self):
        """
        REST endpoint for public keys and address..
        """
        headers = {'Content-Type': 'application/octet-stream'}
        response = Response(
            content=self._node_bytes_caster(),
            headers=headers)

        return response

    def all_known_nodes(self, request: Request):
        headers = {'Content-Type': 'application/octet-stream'}
        payload = self._node_tracker.snapshot()
        ursulas_as_vbytes = (VariableLengthBytestring(n) for n in self._node_tracker)
        ursulas_as_bytes = bytes().join(bytes(u) for u in ursulas_as_vbytes)
        ursulas_as_bytes += VariableLengthBytestring(self._node_bytes_caster())

        payload += ursulas_as_bytes

        signature = self._stamp(payload)
        return Response(bytes(signature) + payload, headers=headers)

    def node_metadata_exchange(self, request: Request, query_params: QueryParams):
        # If these nodes already have the same fleet state, no exchange is necessary.
        learner_fleet_state = query_params.get('fleet')
        if learner_fleet_state == self._node_tracker.checksum:
            self.log.debug("Learner already knew fleet state {}; doing nothing.".format(learner_fleet_state))
            headers = {'Content-Type': 'application/octet-stream'}
            payload = self._node_tracker.snapshot()
            signature = self._stamp(payload)
            return Response(bytes(signature) + payload, headers=headers, status_code=204)

        nodes = self._node_class.batch_from_bytes(request.body, federated_only=self.federated_only)  # TODO: 466

        # TODO: This logic is basically repeated in learn_from_teacher_node and remember_node.
        # Let's find a better way.  #555
        for node in nodes:
            if GLOBAL_DOMAIN not in self.serving_domains:
                if not self.serving_domains.intersection(node.serving_domains):
                    continue  # This node is not serving any of our domains.

            if node in self._node_tracker:
                continue  # TODO: 168 Check version and update if required.

            @crosstown_traffic()
            def learn_about_announced_nodes():
                try:
                    temp_certificate_filepath = self.__forgetful_node_storage.store_node_certificate(checksum_address=node.checksum_public_address,
                                                                                                     certificate=node.certificate)
                    node.verify_node(self.network_middleware,
                                     accept_federated_only=self.federated_only,  # TODO: 466
                                     certificate_filepath=temp_certificate_filepath)

                # Suspicion
                except node.SuspiciousActivity:
                    # TODO: Include data about caller?
                    # TODO: Account for possibility that stamp, rather than interface, was bad.
                    # TODO: Maybe also record the bytes representation separately to disk?
                    message = "Suspicious Activity: Discovered node with bad signature: {}.  Announced via REST."
                    self.log.warn(message)
                    self._suspicious_activity_tracker['vladimirs'].append(node)

                # Async Sentinel
                except Exception as e:
                    self.log.critical(str(e))
                    raise

                # Believable
                else:
                    self.log.info("Learned about previously unknown node: {}".format(node))
                    self._node_recorder(node)
                    # TODO: Record new fleet state

                # Cleanup
                finally:
                    self.__forgetful_node_storage.forget(everything=True)

        # TODO: What's the right status code here?  202?  Different if we already knew about the node?
        return self.all_known_nodes(request)

    def consider_arrangement(self, request: Request):
        from nucypher.policy.models import Arrangement
        arrangement = Arrangement.from_bytes(request.body)

        with ThreadedSession(self.db_engine) as session:
            new_policy_arrangement = self.datastore.add_policy_arrangement(
                arrangement.expiration.datetime(),
                id=arrangement.id.hex().encode(),
                alice_pubkey_sig=arrangement.alice.stamp,
                session=session,
            )
        # TODO: Make the rest of this logic actually work - do something here
        # to decide if this Arrangement is worth accepting.

        headers = {'Content-Type': 'application/octet-stream'}
        # TODO: Make this a legit response #234.
        return Response(b"This will eventually be an actual acceptance of the arrangement.", headers=headers)

    def set_policy(self, id_as_hex, request: Request):
        """
        REST endpoint for setting a kFrag.
        TODO: Instead of taking a Request, use the apistar typing system to type
            a payload and validate / split it.
        TODO: Validate that the kfrag being saved is pursuant to an approved
            Policy (see #121).
        """
        policy_message_kit = UmbralMessageKit.from_bytes(request.body)

        alices_verifying_key = policy_message_kit.sender_pubkey_sig
        alice = self._alice_class.from_public_keys({SigningPower: alices_verifying_key})

        try:
            cleartext = self._verifier(alice, policy_message_kit, decrypt=True)
        except self.InvalidSignature:
            # TODO: Perhaps we log this?
            return Response(status_code=400)

        kfrag = KFrag.from_bytes(cleartext)

        if not kfrag.verify(signing_pubkey=alices_verifying_key):
            raise self.InvalidSignature("{} is invalid".format(kfrag))

        with ThreadedSession(self.db_engine) as session:
            self.datastore.attach_kfrag_to_saved_arrangement(
                alice,
                id_as_hex,
                kfrag,
                session=session)

        # TODO: Sign the arrangement here.  #495
        return  # TODO: Return A 200, with whatever policy metadata.

    def revoke_arrangement(self, id_as_hex, request: Request):
        """
        REST endpoint for revoking/deleting a KFrag from a node.
        """
        from nucypher.crypto.kits import RevocationKit
        from nucypher.policy.models import Revocation

        revocation = Revocation.from_bytes(request.body)
        self.log.info("Received revocation: {} -- for arrangement {}".format(bytes(revocation), id_as_hex))
        try:
            with ThreadedSession(self.db_engine) as session:
                # Verify the Notice was signed by Alice
                policy_arrangement = self.datastore.get_policy_arrangement(
                    id_as_hex.encode(), session=session)
                alice_pubkey = UmbralPublicKey.from_bytes(
                    policy_arrangement.alice_pubkey_sig.key_data)

                # Check that the request is the same for the provided revocation
                if id_as_hex != revocation.arrangement_id.hex():
                    self.log.debug("Couldn't identify an arrangement with id {}".format(id_as_hex))
                    return Response(status_code=400)
                elif revocation.verify_signature(alice_pubkey):
                    self.datastore.del_policy_arrangement(
                        id_as_hex.encode(), session=session)
        except (NotFound, InvalidSignature) as e:
            self.log.debug("Exception attempting to revoke: {}".format(e))
            return Response(content='KFrag not found or revocation signature is invalid.', status_code=404)
        else:
            self.log.info("KFrag successfully removed.")
            return Response(content='KFrag deleted!', status_code=200)

    def reencrypt_via_rest(self, id_as_hex, request: Request):
        from nucypher.policy.models import WorkOrder  # Avoid circular import
        arrangement_id = binascii.unhexlify(id_as_hex)
        work_order = WorkOrder.from_rest_payload(arrangement_id, request.body)
        self.log.info("Work Order from {}, signed {}".format(work_order.bob, work_order.receipt_signature))
        with ThreadedSession(self.db_engine) as session:
            policy_arrangement = self.datastore.get_policy_arrangement(arrangement_id=id_as_hex.encode(),
                                                                       session=session)

        kfrag_bytes = policy_arrangement.kfrag  # Careful!  :-)
        verifying_key_bytes = policy_arrangement.alice_pubkey_sig.key_data

        # TODO: Push this to a lower level.
        kfrag = KFrag.from_bytes(kfrag_bytes)
        alices_verifying_key = UmbralPublicKey.from_bytes(verifying_key_bytes)
        cfrag_byte_stream = b""

        for capsule, capsule_signature in zip(work_order.capsules, work_order.capsule_signatures):
            # This is the capsule signed by Bob
            capsule_signature = bytes(capsule_signature)
            # Ursula signs on top of it. Now both are committed to the same capsule.
            capsule_signed_by_both = bytes(self._stamp(capsule_signature))

            capsule.set_correctness_keys(verifying=alices_verifying_key)
            cfrag = pre.reencrypt(kfrag, capsule, metadata=capsule_signed_by_both)
            self.log.info("Re-encrypting for {}, made {}.".format(capsule, cfrag))
            signature = self._stamp(bytes(cfrag) + bytes(capsule))
            cfrag_byte_stream += VariableLengthBytestring(cfrag) + signature

        # TODO: Put this in Ursula's datastore
        self._work_order_tracker.append(work_order)

        headers = {'Content-Type': 'application/octet-stream'}

        return Response(content=cfrag_byte_stream, headers=headers)

    def provide_treasure_map(self, treasure_map_id):
        headers = {'Content-Type': 'application/octet-stream'}

        try:
            treasure_map = self._treasure_map_tracker[keccak_digest(binascii.unhexlify(treasure_map_id))]
            response = Response(content=bytes(treasure_map), headers=headers)
            self.log.info("{} providing TreasureMap {}".format(self._node_bytes_caster(),
                                                               treasure_map_id))
        except KeyError:
            self.log.info("{} doesn't have requested TreasureMap {}".format(self, treasure_map_id))
            response = Response("No Treasure Map with ID {}".format(treasure_map_id),
                                status_code=404, headers=headers)

        return response

    def receive_treasure_map(self, treasure_map_id, request: Request):
        from nucypher.policy.models import TreasureMap

        try:
            treasure_map = TreasureMap.from_bytes(
                bytes_representation=request.body,
                verify=True)
        except TreasureMap.InvalidSignature:
            do_store = False
        else:
            do_store = treasure_map.public_id() == treasure_map_id

        if do_store:
            self.log.info("{} storing TreasureMap {}".format(self, treasure_map_id))

            # # # #
            # TODO: Now that the DHT is retired, let's do this another way.
            # self.dht_server.set_now(binascii.unhexlify(treasure_map_id),
            #                         constants.BYTESTRING_IS_TREASURE_MAP + bytes(treasure_map))
            # # # #

            # TODO 341 - what if we already have this TreasureMap?
            self._treasure_map_tracker[keccak_digest(binascii.unhexlify(treasure_map_id))] = treasure_map
            return Response(content=bytes(treasure_map), status_code=202)
        else:
            # TODO: Make this a proper 500 or whatever.
            self.log.info("Bad TreasureMap ID; not storing {}".format(treasure_map_id))
            assert False

    def status(self, request: Request):
        # TODO: Seems very strange to deserialize *this node* when we can just pass it in.  
        #       Might be a sign that we need to rethnk this composition.

        headers = {"Content-Type": "text/html", "charset": "utf-8"}
        this_node = self._node_class.from_bytes(self._node_bytes_caster(), federated_only=self.federated_only)
<<<<<<< HEAD
        content = self._status_template.render(known_nodes=self._node_tracker,
                                               this_node=this_node,
                                               domains=[str(d) for d in self.serving_domains],
                                               previous_states=list(reversed(self._node_tracker.states.values()))[:5])
=======
        
        previous_states = list(reversed(self._node_tracker.states.values()))[:5]

        try:
            content = self._status_template.render(this_node=this_node,
                                                   known_nodes=self._node_tracker,
                                                   previous_states=previous_states)
        except Exception as e:
            self.log.debug("Template Rendering Exception: ".format(str(e)))
            raise TemplateError(str(e)) from e

>>>>>>> 164d4998
        return Response(content=content, headers=headers)


class TLSHostingPower(KeyPairBasedPower):
    _keypair_class = HostingKeypair
    provides = ("get_deployer",)

    class NoHostingPower(PowerUpError):
        pass

    not_found_error = NoHostingPower

    def __init__(self,
                 host: str,
                 public_certificate=None,
                 public_certificate_filepath=None,
                 *args, **kwargs) -> None:

        if public_certificate and public_certificate_filepath:
            # TODO: Design decision here: if they do pass both, and they're identical, do we let that slide?
            raise ValueError("Pass either a public_certificate or a public_certificate_filepath, not both.")

        if public_certificate:
            kwargs['keypair'] = HostingKeypair(certificate=public_certificate, host=host)
        elif public_certificate_filepath:
            kwargs['keypair'] = HostingKeypair(certificate_filepath=public_certificate_filepath, host=host)
        super().__init__(*args, **kwargs)<|MERGE_RESOLUTION|>--- conflicted
+++ resolved
@@ -51,12 +51,9 @@
 
 
 class ProxyRESTServer:
-<<<<<<< HEAD
     log = Logger("characters")
     SERVER_VERSION = LEARNING_LOOP_VERSION
-=======
-    log = Logger("proxy-server")
->>>>>>> 164d4998
+    log = Logger("network-server")
 
     def __init__(self,
                  rest_host: str,
@@ -80,25 +77,9 @@
 
 
 class ProxyRESTRoutes:
-    log = Logger("proxy-routes")
+    log = Logger("network-server")
 
     def __init__(self,
-<<<<<<< HEAD
-                 db_name,
-                 db_filepath,
-                 network_middleware,
-                 federated_only,
-                 treasure_map_tracker,
-                 node_tracker,
-                 node_bytes_caster,
-                 work_order_tracker,
-                 node_recorder,
-                 stamp,
-                 verifier,
-                 suspicious_activity_tracker,
-                 certificate_dir,
-                 serving_domains,
-=======
                  db_filepath: str,
                  network_middleware: RestMiddleware,
                  federated_only: bool,
@@ -110,7 +91,7 @@
                  stamp: SignatureStamp,
                  verifier: Callable,
                  suspicious_activity_tracker: dict,
->>>>>>> 164d4998
+                 serving_domains,
                  ) -> None:
 
         self.network_middleware = network_middleware
@@ -127,12 +108,9 @@
         self._stamp = stamp
         self._verifier = verifier
         self._suspicious_activity_tracker = suspicious_activity_tracker
-<<<<<<< HEAD
         self._certificate_dir = certificate_dir
         self.serving_domains = serving_domains
         self.datastore = None
-=======
->>>>>>> 164d4998
 
         routes = [
             Route('/kFrag/{id_as_hex}',
@@ -434,18 +412,12 @@
             assert False
 
     def status(self, request: Request):
-        # TODO: Seems very strange to deserialize *this node* when we can just pass it in.  
+        # TODO: Seems very strange to deserialize *this node* when we can just pass it in.
         #       Might be a sign that we need to rethnk this composition.
 
         headers = {"Content-Type": "text/html", "charset": "utf-8"}
         this_node = self._node_class.from_bytes(self._node_bytes_caster(), federated_only=self.federated_only)
-<<<<<<< HEAD
-        content = self._status_template.render(known_nodes=self._node_tracker,
-                                               this_node=this_node,
-                                               domains=[str(d) for d in self.serving_domains],
-                                               previous_states=list(reversed(self._node_tracker.states.values()))[:5])
-=======
-        
+
         previous_states = list(reversed(self._node_tracker.states.values()))[:5]
 
         try:
@@ -456,7 +428,6 @@
             self.log.debug("Template Rendering Exception: ".format(str(e)))
             raise TemplateError(str(e)) from e
 
->>>>>>> 164d4998
         return Response(content=content, headers=headers)
 
 
